--- conflicted
+++ resolved
@@ -34,26 +34,6 @@
     `maven-publish`
 }
 
-<<<<<<< HEAD
-publishing {
-
-    // with a jar named after `base.archivesBaseName`
-    publications.create<MavenPublication>("mavenJava") {
-        artifactId = base.archivesBaseName
-        from(components["java"])
-    }
-
-    repositories {
-        val targetRepoKey = "libs-${buildTagFor(project.version as String)}s-local"
-        maven(url = "https://repo.gradle.org/gradle/$targetRepoKey") {
-            authentication {
-                credentials {
-
-                    fun stringProperty(name: String): String? = project.findProperty(name) as? String
-
-                    username = stringProperty("artifactory_user") ?: "nouser"
-                    password = stringProperty("artifactory_password") ?: "nopass"
-=======
 afterEvaluate {
     publishing {
 
@@ -74,7 +54,6 @@
                         username = stringProperty("artifactory_user") ?: "nouser"
                         password = stringProperty("artifactory_password") ?: "nopass"
                     }
->>>>>>> 0b7b6008
                 }
             }
         }
