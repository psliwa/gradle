plugins {
    id 'java'
}

version = '1.0.2'
group = 'org.gradle.sample'

repositories {
    mavenCentral()
}

<<<<<<< HEAD
def integrationTest = sourceSets.create('integrationTest')

configurations[integrationTest.implementationConfigurationName].extendsFrom(configurations.testImplementation)
configurations[integrationTest.runtimeOnlyConfigurationName].extendsFrom(configurations.testRuntimeOnly)

tasks.named('test') {
    useJUnitPlatform()
}

def integrationTestTask = tasks.register('integrationTest', Test) {
    description = 'Runs integration tests.'
    group = 'verification'
    useJUnitPlatform()

    testClassesDirs = integrationTest.output.classesDirs
    classpath = configurations[integrationTest.runtimeClasspathConfigurationName] + integrationTest.output

    shouldRunAfter(tasks.named('test'))
=======
testing {
    suites {
        test {
            useJUnitJupiter()
        }

        integrationTest(JvmTestSuite) {
            dependencies {
                implementation project
            }

            targets {
                all {
                    testTask.configure {
                        shouldRunAfter(test)
                    }
                }
            }
        }
    }
>>>>>>> 0a9a3ff4
}

tasks.named('check') {
    dependsOn(integrationTestTask)
}

dependencies {
    testImplementation 'org.junit.jupiter:junit-jupiter-api:5.7.1'
    testRuntimeOnly 'org.junit.jupiter:junit-jupiter-engine'

    integrationTestImplementation project
}<|MERGE_RESOLUTION|>--- conflicted
+++ resolved
@@ -9,26 +9,6 @@
     mavenCentral()
 }
 
-<<<<<<< HEAD
-def integrationTest = sourceSets.create('integrationTest')
-
-configurations[integrationTest.implementationConfigurationName].extendsFrom(configurations.testImplementation)
-configurations[integrationTest.runtimeOnlyConfigurationName].extendsFrom(configurations.testRuntimeOnly)
-
-tasks.named('test') {
-    useJUnitPlatform()
-}
-
-def integrationTestTask = tasks.register('integrationTest', Test) {
-    description = 'Runs integration tests.'
-    group = 'verification'
-    useJUnitPlatform()
-
-    testClassesDirs = integrationTest.output.classesDirs
-    classpath = configurations[integrationTest.runtimeClasspathConfigurationName] + integrationTest.output
-
-    shouldRunAfter(tasks.named('test'))
-=======
 testing {
     suites {
         test {
@@ -49,16 +29,8 @@
             }
         }
     }
->>>>>>> 0a9a3ff4
 }
 
 tasks.named('check') {
-    dependsOn(integrationTestTask)
-}
-
-dependencies {
-    testImplementation 'org.junit.jupiter:junit-jupiter-api:5.7.1'
-    testRuntimeOnly 'org.junit.jupiter:junit-jupiter-engine'
-
-    integrationTestImplementation project
+    dependsOn(testing.suites.integrationTest)
 }